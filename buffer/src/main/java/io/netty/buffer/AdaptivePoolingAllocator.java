--- conflicted
+++ resolved
@@ -518,13 +518,9 @@
                 if (curr.remainingCapacity() == size) {
                     try {
                         curr.readInitInto(buf, size, maxCapacity);
-<<<<<<< HEAD
-                        return;
+                        return true;
                     } finally {
                         curr.release();
-=======
-                        return true;
->>>>>>> afb475da
                     }
                 }
             }
